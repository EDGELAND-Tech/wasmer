--- conflicted
+++ resolved
@@ -1110,18 +1110,7 @@
 mod tests {
     use std::path::PathBuf;
 
-<<<<<<< HEAD
-    use bytes::Bytes;
-    use tempfile::TempDir;
-    use tokio::{
-        io::{AsyncReadExt, AsyncSeekExt, AsyncWriteExt},
-        runtime::Handle,
-    };
-    use webc::v1::{ParseOptions, WebCOwned};
-=======
     use tokio::io::{AsyncReadExt, AsyncSeekExt, AsyncWriteExt};
->>>>>>> ac761480
-
     use super::*;
     use crate::mem_fs::FileSystem as MemFS;
 
@@ -1262,163 +1251,6 @@
     }
 
     #[tokio::test]
-<<<<<<< HEAD
-    async fn wasi_runner_use_case() {
-        // Set up some dummy files on the host
-        let temp = TempDir::new().unwrap();
-        let first = temp.path().join("first");
-        let file_txt = first.join("file.txt");
-        let second = temp.path().join("second");
-        std::fs::create_dir_all(&first).unwrap();
-        std::fs::write(&file_txt, b"First!").unwrap();
-        std::fs::create_dir_all(&second).unwrap();
-        // configure the union FS so things are saved in memory by default
-        // (initialized with a set of unix-like folders), but certain folders
-        // are first to the host.
-        let primary = RootFileSystemBuilder::new().build();
-        let host_fs: Arc<dyn FileSystem + Send + Sync> =
-            Arc::new(crate::host_fs::FileSystem::new(Handle::current(), "/").unwrap());
-        let first_dirs = [(&first, "/first"), (&second, "/second")];
-        for (host, guest) in first_dirs {
-            primary
-                .mount(PathBuf::from(guest), &host_fs, host.clone())
-                .unwrap();
-        }
-        // Set up the secondary file systems
-        let webc = WebCOwned::parse(Bytes::from_static(PYTHON), &ParseOptions::default()).unwrap();
-        let webc = WebcFileSystem::init_all(Arc::new(webc));
-
-        let fs = OverlayFileSystem::new(primary, [webc]);
-
-        // We should get all the normal directories from rootfs (primary)
-        assert!(ops::is_dir(&fs, "/lib"));
-        assert!(ops::is_dir(&fs, "/bin"));
-        assert!(ops::is_file(&fs, "/dev/stdin"));
-        assert!(ops::is_file(&fs, "/dev/stdout"));
-        // We also want to see files from the WEBC volumes (secondary)
-        assert!(ops::is_dir(&fs, "/lib/python3.6"));
-        assert!(ops::is_file(&fs, "/lib/python3.6/collections/__init__.py"));
-        #[cfg(never)]
-        {
-            // files on a secondary fs aren't writable
-            // TODO(Michael-F-Bryan): re-enable this if/when we fix
-            // open_readonly_file_hack()
-            assert_eq!(
-                fs.new_open_options()
-                    .append(true)
-                    .open("/lib/python3.6/collections/__init__.py")
-                    .unwrap_err(),
-                FsError::PermissionDenied,
-            );
-        }
-        // you are allowed to create files that look like they are in a secondary
-        // folder, though
-        ops::touch(&fs, "/lib/python3.6/collections/something-else.py").unwrap();
-        // But it'll be on the primary filesystem, not the secondary one
-        assert!(ops::is_file(
-            &fs.primary,
-            "/lib/python3.6/collections/something-else.py"
-        ));
-        assert!(!ops::is_file(
-            &fs.secondaries[0],
-            "/lib/python3.6/collections/something-else.py"
-        ));
-        // You can do the same thing with folders
-        fs.create_dir("/lib/python3.6/something-else".as_ref())
-            .unwrap();
-        assert!(ops::is_dir(&fs.primary, "/lib/python3.6/something-else"));
-        assert!(!ops::is_dir(
-            &fs.secondaries[0],
-            "/lib/python3.6/something-else"
-        ));
-        // It only works when you are directly inside an existing directory
-        // on the secondary filesystem, though
-        assert_eq!(
-            ops::touch(&fs, "/lib/python3.6/collections/this/doesnt/exist.txt").unwrap_err(),
-            FsError::EntryNotFound
-        );
-        // you should also be able to read files mounted from the host
-        assert!(ops::is_dir(&fs, "/first"));
-        assert!(ops::is_file(&fs, "/first/file.txt"));
-        assert_eq!(
-            ops::read_to_string(&fs, "/first/file.txt").await.unwrap(),
-            "First!"
-        );
-        // Overwriting them is fine and we'll see the changes on the host
-        ops::write(&fs, "/first/file.txt", "Updated").await.unwrap();
-        assert_eq!(std::fs::read_to_string(&file_txt).unwrap(), "Updated");
-        // The filesystem will see changes on the host that happened after it was
-        // set up
-        let another = second.join("another.txt");
-        std::fs::write(&another, "asdf").unwrap();
-        assert_eq!(
-            ops::read_to_string(&fs, "/second/another.txt")
-                .await
-                .unwrap(),
-            "asdf"
-        );
-    }
-
-    fn load_webc(bytes: &'static [u8]) -> WebcFileSystem<WebCOwned> {
-        let options = ParseOptions::default();
-        let webc = WebCOwned::parse(bytes, &options).unwrap();
-        WebcFileSystem::init_all(Arc::new(webc))
-    }
-
-    #[track_caller]
-    fn assert_same_directory_contents(
-        original: &dyn FileSystem,
-        path: impl AsRef<Path>,
-        candidate: &dyn FileSystem,
-    ) {
-        let path = path.as_ref();
-
-        let original_entries: Vec<_> = original
-            .read_dir(path)
-            .unwrap()
-            .map(|r| r.unwrap())
-            .collect();
-        let candidate_entries: Vec<_> = candidate
-            .read_dir(path)
-            .unwrap()
-            .map(|r| r.unwrap())
-            .collect();
-
-        assert_eq!(original_entries, candidate_entries);
-    }
-
-    #[tokio::test]
-    async fn absolute_and_relative_paths_are_passed_through() {
-        let python = Arc::new(load_webc(PYTHON));
-
-        // The underlying filesystem doesn't care about absolute/relative paths
-        assert_eq!(python.read_dir("/lib".as_ref()).unwrap().count(), 4);
-        assert_eq!(python.read_dir("lib".as_ref()).unwrap().count(), 4);
-
-        // read_dir() should be passed through to the primary
-        let webc_primary =
-            OverlayFileSystem::new(Arc::clone(&python), [crate::EmptyFileSystem::default()]);
-        assert_same_directory_contents(&python, "/lib", &webc_primary);
-        assert_same_directory_contents(&python, "lib", &webc_primary);
-
-        // read_dir() should also be passed through to the secondary
-        let webc_secondary =
-            OverlayFileSystem::new(crate::EmptyFileSystem::default(), [Arc::clone(&python)]);
-        assert_same_directory_contents(&python, "/lib", &webc_secondary);
-        assert_same_directory_contents(&python, "lib", &webc_secondary);
-
-        // It should be fine to overlay the root fs on top of our webc file
-        let overlay_rootfs = OverlayFileSystem::new(
-            RootFileSystemBuilder::default().build(),
-            [Arc::clone(&python)],
-        );
-        assert_same_directory_contents(&python, "/lib", &overlay_rootfs);
-        assert_same_directory_contents(&python, "lib", &overlay_rootfs);
-    }
-
-    #[tokio::test]
-=======
->>>>>>> ac761480
     async fn open_secondary_fs_files_in_write_mode() {
         let primary = MemFS::default();
         let secondary = MemFS::default();
