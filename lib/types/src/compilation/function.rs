/*
 * ! Remove me once rkyv generates doc-comments for fields or generates an #[allow(missing_docs)]
 * on their own.
 */
#![allow(missing_docs)]
// This file contains code from external sources.
// Attributions: https://github.com/wasmerio/wasmer/blob/main/docs/ATTRIBUTIONS.md

//! A `Compilation` contains the compiled function bodies for a WebAssembly
//! module (`CompiledFunction`).

use crate::entity::PrimaryMap;
use crate::lib::std::vec::Vec;
use crate::{ArchivedCompiledFunctionUnwindInfo, TrapInformation};
use crate::{CompiledFunctionUnwindInfo, FunctionAddressMap};
use crate::{
    CustomSection, FunctionIndex, LocalFunctionIndex, Relocation, SectionIndex, SignatureIndex,
};
use rkyv::option::ArchivedOption;
use rkyv::{Archive, Deserialize as RkyvDeserialize, Serialize as RkyvSerialize};
#[cfg(feature = "enable-serde")]
use serde::{Deserialize, Serialize};

use super::unwind::CompiledFunctionUnwindInfoLike;

/// The frame info for a Compiled function.
///
/// This structure is only used for reconstructing
/// the frame information after a `Trap`.
#[cfg_attr(feature = "artifact-size", derive(loupe::MemoryUsage))]
#[cfg_attr(feature = "enable-serde", derive(Deserialize, Serialize))]
#[derive(RkyvSerialize, RkyvDeserialize, Archive, Debug, Clone, PartialEq, Eq, Default)]
#[rkyv(derive(Debug))]
pub struct CompiledFunctionFrameInfo {
    /// The traps (in the function body).
    ///
    /// Code offsets of the traps MUST be in ascending order.
    pub traps: Vec<TrapInformation>,

    /// The address map.
    pub address_map: FunctionAddressMap,
}

/// The function body.
#[cfg_attr(feature = "enable-serde", derive(Deserialize, Serialize))]
#[cfg_attr(feature = "artifact-size", derive(loupe::MemoryUsage))]
#[derive(RkyvSerialize, RkyvDeserialize, Archive, Debug, Clone, PartialEq, Eq)]
#[rkyv(derive(Debug))]
pub struct FunctionBody {
    /// The function body bytes.
    #[cfg_attr(feature = "enable-serde", serde(with = "serde_bytes"))]
    pub body: Vec<u8>,

    /// The function unwind info
    pub unwind_info: Option<CompiledFunctionUnwindInfo>,
}

/// Any struct that acts like a `FunctionBody`.
#[allow(missing_docs)]
pub trait FunctionBodyLike<'a> {
    type UnwindInfo: CompiledFunctionUnwindInfoLike<'a>;

    fn body(&'a self) -> &'a [u8];
    fn unwind_info(&'a self) -> Option<&Self::UnwindInfo>;
}

impl<'a> FunctionBodyLike<'a> for FunctionBody {
    type UnwindInfo = CompiledFunctionUnwindInfo;

    fn body(&'a self) -> &'a [u8] {
        self.body.as_ref()
    }

    fn unwind_info(&'a self) -> Option<&Self::UnwindInfo> {
        self.unwind_info.as_ref()
    }
}

impl<'a> FunctionBodyLike<'a> for ArchivedFunctionBody {
    type UnwindInfo = ArchivedCompiledFunctionUnwindInfo;

    fn body(&'a self) -> &'a [u8] {
        self.body.as_ref()
    }

    fn unwind_info(&'a self) -> Option<&Self::UnwindInfo> {
        match self.unwind_info {
            ArchivedOption::Some(ref x) => Some(x),
            ArchivedOption::None => None,
        }
    }
}

/// The result of compiling a WebAssembly function.
///
/// This structure only have the compiled information data
/// (function bytecode body, relocations, traps, jump tables
/// and unwind information).
#[cfg_attr(feature = "enable-serde", derive(Deserialize, Serialize))]
#[derive(RkyvSerialize, RkyvDeserialize, Archive, Debug, Clone, PartialEq, Eq)]
#[rkyv(derive(Debug))]
pub struct CompiledFunction {
    /// The function body.
    pub body: FunctionBody,

    /// The relocations (in the body)
    pub relocations: Vec<Relocation>,

    /// The frame information.
    pub frame_info: CompiledFunctionFrameInfo,
}

/// The compiled functions map (index in the Wasm -> function)
pub type Functions = PrimaryMap<LocalFunctionIndex, CompiledFunction>;

/// The custom sections for a Compilation.
pub type CustomSections = PrimaryMap<SectionIndex, CustomSection>;

/// The DWARF information for this Compilation.
///
/// It is used for retrieving the unwind information once an exception
/// happens.
/// In the future this structure may also hold other information useful
/// for debugging.
#[cfg_attr(feature = "enable-serde", derive(Deserialize, Serialize))]
<<<<<<< HEAD
#[derive(RkyvSerialize, RkyvDeserialize, Archive, Debug, PartialEq, Eq, Clone)]
#[rkyv(derive(Debug), compare(PartialEq))]
=======
#[cfg_attr(feature = "artifact-size", derive(loupe::MemoryUsage))]
#[derive(
    RkyvSerialize, RkyvDeserialize, Archive, rkyv::CheckBytes, Debug, PartialEq, Eq, Clone,
)]
#[archive(as = "Self")]
>>>>>>> 8fccddd0
pub struct Dwarf {
    /// The section index in the [`Compilation`] that corresponds to the exception frames.
    /// [Learn
    /// more](https://refspecs.linuxfoundation.org/LSB_3.0.0/LSB-PDA/LSB-PDA/ehframechpt.html).
    pub eh_frame: SectionIndex,
}

impl Dwarf {
    /// Creates a `Dwarf` struct with the corresponding indices for its sections
    pub fn new(eh_frame: SectionIndex) -> Self {
        Self { eh_frame }
    }
}

/// The result of compiling a WebAssembly module's functions.
#[cfg_attr(feature = "enable-serde", derive(Deserialize, Serialize))]
#[derive(Debug, PartialEq, Eq)]
pub struct Compilation {
    /// Compiled code for the function bodies.
    pub functions: Functions,

    /// Custom sections for the module.
    /// It will hold the data, for example, for constants used in a
    /// function, global variables, rodata_64, hot/cold function partitioning, ...
    pub custom_sections: CustomSections,

    /// Trampolines to call a function defined locally in the wasm via a
    /// provided `Vec` of values.
    ///
    /// This allows us to call easily Wasm functions, such as:
    ///
    /// ```ignore
    /// let func = instance.exports.get_function("my_func");
    /// func.call(&[Value::I32(1)]);
    /// ```
    pub function_call_trampolines: PrimaryMap<SignatureIndex, FunctionBody>,

    /// Trampolines to call a dynamic function defined in
    /// a host, from a Wasm module.
    ///
    /// This allows us to create dynamic Wasm functions, such as:
    ///
    /// ```ignore
    /// fn my_func(values: &[Val]) -> Result<Vec<Val>, RuntimeError> {
    ///     // do something
    /// }
    ///
    /// let my_func_type = FunctionType::new(vec![Type::I32], vec![Type::I32]);
    /// let imports = imports!{
    ///     "namespace" => {
    ///         "my_func" => Function::new(&store, my_func_type, my_func),
    ///     }
    /// }
    /// ```
    ///
    /// Note: Dynamic function trampolines are only compiled for imported function types.
    pub dynamic_function_trampolines: PrimaryMap<FunctionIndex, FunctionBody>,

    /// Section ids corresponding to the Dwarf debug info
    pub debug: Option<Dwarf>,
}<|MERGE_RESOLUTION|>--- conflicted
+++ resolved
@@ -123,16 +123,9 @@
 /// In the future this structure may also hold other information useful
 /// for debugging.
 #[cfg_attr(feature = "enable-serde", derive(Deserialize, Serialize))]
-<<<<<<< HEAD
+#[cfg_attr(feature = "artifact-size", derive(loupe::MemoryUsage))]
 #[derive(RkyvSerialize, RkyvDeserialize, Archive, Debug, PartialEq, Eq, Clone)]
 #[rkyv(derive(Debug), compare(PartialEq))]
-=======
-#[cfg_attr(feature = "artifact-size", derive(loupe::MemoryUsage))]
-#[derive(
-    RkyvSerialize, RkyvDeserialize, Archive, rkyv::CheckBytes, Debug, PartialEq, Eq, Clone,
-)]
-#[archive(as = "Self")]
->>>>>>> 8fccddd0
 pub struct Dwarf {
     /// The section index in the [`Compilation`] that corresponds to the exception frames.
     /// [Learn
