--- conflicted
+++ resolved
@@ -126,7 +126,7 @@
 
 #[allow(dead_code)]
 impl Wasi {
-    const MAPPED_CURRENT_DIR_DEFAULT_PATH: &'static str = "/mnt/host";
+    const MAPPED_CURRENT_DIR_DEFAULT_PATH: &'static str = "/home";
 
     pub fn map_dir(&mut self, alias: &str, target_on_disk: PathBuf) {
         self.mapped_dirs.push(MappedDirectory {
@@ -194,117 +194,13 @@
             .map_commands(map_commands);
 
         let mut builder = {
-            // If we preopen anything from the host then shallow copy it over
-            let root_fs = RootFileSystemBuilder::new()
-                .with_tty(Box::new(DeviceFile::new(__WASI_STDIN_FILENO)))
-                .build();
-<<<<<<< HEAD
-            if !self.mapped_dirs.is_empty() {
-=======
-
-            let mut mapped_dirs = Vec::new();
-
-            // Process the --dirs flag and merge it with --mapdir.
-            let mut have_current_dir = false;
-            for dir in &self.pre_opened_directories {
-                let mapping = if dir == Path::new(".") {
-                    if have_current_dir {
-                        bail!("Cannot pre-open the current directory twice: --dir=. must only be specified once");
-                    }
-                    have_current_dir = true;
-
-                    let current_dir =
-                        std::env::current_dir().context("could not determine current directory")?;
-
-                    MappedDirectory {
-                        host: current_dir,
-                        guest: Self::MAPPED_CURRENT_DIR_DEFAULT_PATH.to_string(),
-                    }
-                } else {
-                    let resolved = dir.canonicalize().with_context(|| {
-                        format!(
-                            "could not canonicalize path for argument '--dir {}'",
-                            dir.display()
-                        )
-                    })?;
-
-                    if &resolved != dir {
-                        bail!(
-                            "Invalid argument '--dir {}': path must either be absolute, or '.'",
-                            dir.display(),
-                        );
-                    }
-
-                    let guest = resolved
-                        .to_str()
-                        .with_context(|| {
-                            format!(
-                                "invalid argument '--dir {}': path must be valid utf-8",
-                                dir.display(),
-                            )
-                        })?
-                        .to_string();
-
-                    MappedDirectory {
-                        host: resolved,
-                        guest,
-                    }
-                };
-
-                mapped_dirs.push(mapping);
-            }
-
-            for MappedDirectory { host, guest } in &self.mapped_dirs {
-                let resolved_host = host.canonicalize().with_context(|| {
-                    format!(
-                        "could not canonicalize path for argument '--mapdir {}:{}'",
-                        host.display(),
-                        guest,
-                    )
-                })?;
-
-                let mapping = if guest == "." {
-                    if have_current_dir {
-                        bail!("Cannot pre-open the current directory twice: '--mapdir=?:.' / '--dir=.' must only be specified once");
-                    }
-                    have_current_dir = true;
-
-                    MappedDirectory {
-                        host: resolved_host,
-                        guest: Self::MAPPED_CURRENT_DIR_DEFAULT_PATH.to_string(),
-                    }
-                } else {
-                    MappedDirectory {
-                        host: resolved_host,
-                        guest: guest.clone(),
-                    }
-                };
-                mapped_dirs.push(mapping);
-            }
-
-            if !mapped_dirs.is_empty() {
-                let fs_backing: Arc<dyn FileSystem + Send + Sync> =
-                    Arc::new(PassthruFileSystem::new(default_fs_backing()));
->>>>>>> e3923612
-                for MappedDirectory { host, guest } in self.mapped_dirs.clone() {
-                    let native_fs = NativeFileSystem::new(host.canonicalize()?)?;
-                    let fs: Arc<dyn virtual_fs::FileSystem + Send + Sync + 'static> =
-                        Arc::new(native_fs);
-                    root_fs.mount(guest.into(), &fs, PathBuf::new())?;
-                }
-            }
-
+            let root_fs = self.get_fs()?;
             // Open the root of the new filesystem
             let b = builder
                 .sandbox_fs(root_fs)
                 .preopen_dir(Path::new("/"))
                 .unwrap();
-
-            if have_current_dir {
-                b.map_dir(".", Self::MAPPED_CURRENT_DIR_DEFAULT_PATH)?
-            } else {
-                b.map_dir(".", "/")?
-            }
+            b
         };
 
         *builder.capabilities_mut() = self.capabilities();
@@ -320,85 +216,74 @@
         Ok(builder)
     }
 
-    pub fn build_mapped_directories(&self) -> Result<Vec<MappedDirectory>, anyhow::Error> {
+    pub fn get_fs(&self) -> Result<virtual_fs::TmpFileSystem> {
+        // If we preopen anything from the host then shallow copy it over
+        let root_fs = RootFileSystemBuilder::new()
+            .with_tty(Box::new(DeviceFile::new(__WASI_STDIN_FILENO)))
+            .build();
+        let mut mapped_dirs = self.build_mapped_directories()?;
+        if !mapped_dirs.is_empty() {
+            for MappedDirectory { host, guest } in mapped_dirs {
+                let native_fs = NativeFileSystem::new(host.canonicalize()?)?;
+                let fs: Arc<dyn virtual_fs::FileSystem + Send + Sync + 'static> =
+                    Arc::new(native_fs);
+                root_fs
+                    .mount(guest.clone().into(), &fs, PathBuf::new())
+                    .map_err(|_e| {
+                        anyhow!(
+                            "There has been a collision. \nA folder might be already mounted in {} or it's parent.",
+                            guest
+                        )
+                        .context(format!(
+                            "Could not mount {} in {}",
+                            host.display(),
+                            guest
+                        ))
+                    })?;
+            }
+        }
+        Ok(root_fs)
+    }
+
+    fn build_mapped_directories(&self) -> Result<Vec<MappedDirectory>> {
         let mut mapped_dirs = Vec::new();
 
-        // Process the --dirs flag and merge it with --mapdir.
-        let mut have_current_dir = false;
+        // Process the --dirs flag and merge it with --mapdir flag.
         for dir in &self.pre_opened_directories {
-            let mapping = if dir == Path::new(".") {
-                if have_current_dir {
-                    bail!("Cannot pre-open the current directory twice: --dir=. must only be specified once");
-                }
-                have_current_dir = true;
-
-                let current_dir =
-                    std::env::current_dir().context("could not determine current directory")?;
-
-                MappedDirectory {
-                    host: current_dir,
-                    guest: Self::MAPPED_CURRENT_DIR_DEFAULT_PATH.to_string(),
-                }
-            } else {
-                let resolved = dir.canonicalize().with_context(|| {
-                    format!(
-                        "could not canonicalize path for argument '--dir {}'",
-                        dir.display()
-                    )
-                })?;
-
-                if &resolved != dir {
-                    bail!(
-                        "Invalid argument '--dir {}': path must either be absolute, or '.'",
-                        dir.display(),
-                    );
-                }
-
-                let guest = resolved
-                    .to_str()
-                    .with_context(|| {
-                        format!(
-                            "invalid argument '--dir {}': path must be valid utf-8",
-                            dir.display(),
-                        )
-                    })?
-                    .to_string();
-
-                MappedDirectory {
-                    host: resolved,
-                    guest,
-                }
-            };
-
-            mapped_dirs.push(mapping);
-        }
-
+            if !dir.is_relative() {
+                bail!(
+                    "Invalid argument '--dir {}': path must be relative",
+                    dir.display(),
+                );
+            }
+            let guest = PathBuf::from(Self::MAPPED_CURRENT_DIR_DEFAULT_PATH)
+                .join(dir)
+                .display()
+                .to_string();
+            let host = dir.canonicalize().with_context(|| {
+                format!(
+                    "could not canonicalize path for argument '--dir {}'",
+                    dir.display()
+                )
+            })?;
+            mapped_dirs.push(MappedDirectory { host, guest });
+        }
+
+        // Process the --mapdir flag.
         for MappedDirectory { host, guest } in &self.mapped_dirs {
-            let resolved_host = host.canonicalize().with_context(|| {
+            let host = host.canonicalize().with_context(|| {
                 format!(
                     "could not canonicalize path for argument '--mapdir {}:{}'",
                     host.display(),
                     guest,
                 )
             })?;
-
-            let mapping = if guest == "." {
-                if have_current_dir {
-                    bail!("Cannot pre-open the current directory twice: '--mapdir=?:.' / '--dir=.' must only be specified once");
-                }
-                have_current_dir = true;
-
-                MappedDirectory {
-                    host: resolved_host,
-                    guest: Self::MAPPED_CURRENT_DIR_DEFAULT_PATH.to_string(),
-                }
-            } else {
-                MappedDirectory {
-                    host: resolved_host,
-                    guest: guest.clone(),
-                }
-            };
-            mapped_dirs.push(mapping);
+            let guest = PathBuf::from(Self::MAPPED_CURRENT_DIR_DEFAULT_PATH)
+                .join(guest)
+                .display()
+                .to_string();
+
+            mapped_dirs.push(MappedDirectory { host, guest });
         }
 
         Ok(mapped_dirs)
