#![cfg_attr(not(feature = "filesystem"), allow(unused))]
use crate::cache::Cache;
use crate::hash::Hash;
use std::fs::{create_dir_all, File};
use std::io::{self, Write};
use std::path::PathBuf;
use wasmer::{DeserializeError, Module, SerializeError, AsEngineRef};

/// Representation of a directory that contains compiled wasm artifacts.
///
/// The `FileSystemCache` type implements the [`Cache`] trait, which allows it to be used
/// generically when some sort of cache is required.
///
/// # Usage
///
/// ```
/// use wasmer::{DeserializeError, SerializeError};
/// use wasmer_cache::{Cache, FileSystemCache, Hash};
///
/// # use wasmer::{Module};
/// fn store_module(module: &Module, bytes: &[u8]) -> Result<(), SerializeError> {
///     // Create a new file system cache.
///     let mut fs_cache = FileSystemCache::new("some/directory/goes/here")?;
///
///     // Compute a key for a given WebAssembly binary
///     let key = Hash::generate(bytes);
///
///     // Store a module into the cache given a key
///     fs_cache.store(key, module)?;
///
///     Ok(())
/// }
/// ```
pub struct FileSystemCache {
    path: PathBuf,
    ext: Option<String>,
}

#[cfg(feature = "filesystem")]
impl FileSystemCache {
    /// Construct a new `FileSystemCache` around the specified directory.
    pub fn new<P: Into<PathBuf>>(path: P) -> io::Result<Self> {
        let path: PathBuf = path.into();
        if path.exists() {
            let metadata = path.metadata()?;
            if metadata.is_dir() {
                if !metadata.permissions().readonly() {
                    Ok(Self { path, ext: None })
                } else {
                    // This directory is readonly.
                    Err(io::Error::new(
                        io::ErrorKind::PermissionDenied,
                        format!("the supplied path is readonly: {}", path.display()),
                    ))
                }
            } else {
                // This path points to a file.
                Err(io::Error::new(
                    io::ErrorKind::PermissionDenied,
                    format!(
                        "the supplied path already points to a file: {}",
                        path.display()
                    ),
                ))
            }
        } else {
            // Create the directory and any parent directories if they don't yet exist.
            let res = create_dir_all(&path);
            if res.is_err() {
                Err(io::Error::new(
                    io::ErrorKind::Other,
                    format!("failed to create cache directory: {}", path.display()),
                ))
            } else {
                Ok(Self { path, ext: None })
            }
        }
    }

    /// Set the extension for this cached file.
    ///
    /// This is needed for loading native files from Windows, as otherwise
    /// loading the library will fail (it requires a `.dll` extension)
    pub fn set_cache_extension(&mut self, ext: Option<impl ToString>) {
        self.ext = ext.map(|ext| ext.to_string());
    }
}

#[cfg(feature = "filesystem")]
impl Cache for FileSystemCache {
    type DeserializeError = DeserializeError;
    type SerializeError = SerializeError;

    unsafe fn load(&self, engine: &impl AsEngineRef, key: Hash) -> Result<Module, Self::DeserializeError> {
        let filename = if let Some(ref ext) = self.ext {
            format!("{}.{}", key.to_string(), ext)
        } else {
            key.to_string()
        };
        let path = self.path.join(filename);
<<<<<<< HEAD
        let ret = Module::deserialize_from_file(store, path.clone());
        if ret.is_err() {
            // If an error occurs while deserializing then we can not trust it anymore
            // so delete the cache file
            let _ = std::fs::remove_file(path);
        }
        ret
=======
        Module::deserialize_from_file(engine, path)
>>>>>>> 1cf110f0
    }

    fn store(&mut self, key: Hash, module: &Module) -> Result<(), Self::SerializeError> {
        let filename = if let Some(ref ext) = self.ext {
            format!("{}.{}", key.to_string(), ext)
        } else {
            key.to_string()
        };
        let path = self.path.join(filename);
        let mut file = File::create(path)?;

        let buffer = module.serialize()?;
        file.write_all(&buffer)?;

        Ok(())
    }
}<|MERGE_RESOLUTION|>--- conflicted
+++ resolved
@@ -4,7 +4,7 @@
 use std::fs::{create_dir_all, File};
 use std::io::{self, Write};
 use std::path::PathBuf;
-use wasmer::{DeserializeError, Module, SerializeError, AsEngineRef};
+use wasmer::{AsEngineRef, DeserializeError, Module, SerializeError};
 
 /// Representation of a directory that contains compiled wasm artifacts.
 ///
@@ -91,24 +91,24 @@
     type DeserializeError = DeserializeError;
     type SerializeError = SerializeError;
 
-    unsafe fn load(&self, engine: &impl AsEngineRef, key: Hash) -> Result<Module, Self::DeserializeError> {
+    unsafe fn load(
+        &self,
+        engine: &impl AsEngineRef,
+        key: Hash,
+    ) -> Result<Module, Self::DeserializeError> {
         let filename = if let Some(ref ext) = self.ext {
             format!("{}.{}", key.to_string(), ext)
         } else {
             key.to_string()
         };
         let path = self.path.join(filename);
-<<<<<<< HEAD
-        let ret = Module::deserialize_from_file(store, path.clone());
+        let ret = Module::deserialize_from_file(engine, path.clone());
         if ret.is_err() {
             // If an error occurs while deserializing then we can not trust it anymore
             // so delete the cache file
             let _ = std::fs::remove_file(path);
         }
         ret
-=======
-        Module::deserialize_from_file(engine, path)
->>>>>>> 1cf110f0
     }
 
     fn store(&mut self, key: Hash, module: &Module) -> Result<(), Self::SerializeError> {
