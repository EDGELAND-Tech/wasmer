#[cfg(feature = "js")]
use crate::js::externals::memory as memory_impl;
#[cfg(feature = "jsc")]
use crate::jsc::externals::memory as memory_impl;
#[cfg(feature = "sys")]
use crate::sys::externals::memory as memory_impl;

use super::memory_view::MemoryView;
use crate::exports::{ExportError, Exportable};
use crate::store::{AsStoreMut, AsStoreRef};
use crate::vm::{VMExtern, VMExternMemory, VMMemory};
use crate::Extern;
use crate::MemoryAccessError;
use crate::MemoryType;
use std::mem::MaybeUninit;
use wasmer_types::{MemoryError, Pages};

/// A WebAssembly `memory` instance.
///
/// A memory instance is the runtime representation of a linear memory.
/// It consists of a vector of bytes and an optional maximum size.
///
/// The length of the vector always is a multiple of the WebAssembly
/// page size, which is defined to be the constant 65536 – abbreviated 64Ki.
/// Like in a memory type, the maximum size in a memory instance is
/// given in units of this page size.
///
/// A memory created by the host or in WebAssembly code will be accessible and
/// mutable from both host and WebAssembly.
///
/// Spec: <https://webassembly.github.io/spec/core/exec/runtime.html#memory-instances>
#[derive(Debug, Clone, PartialEq)]
pub struct Memory(pub(crate) memory_impl::Memory);

impl Memory {
    /// Creates a new host `Memory` from the provided [`MemoryType`].
    ///
    /// This function will construct the `Memory` using the store
    /// [`BaseTunables`][crate::sys::BaseTunables].
    ///
    /// # Example
    ///
    /// ```
    /// # use wasmer::{Memory, MemoryType, Pages, Store, Type, Value};
    /// # let mut store = Store::default();
    /// #
    /// let m = Memory::new(&mut store, MemoryType::new(1, None, false)).unwrap();
    /// ```
    pub fn new(store: &mut impl AsStoreMut, ty: MemoryType) -> Result<Self, MemoryError> {
        Ok(Self(memory_impl::Memory::new(store, ty)?))
    }

    /// Create a memory object from an existing memory and attaches it to the store
    pub fn new_from_existing(new_store: &mut impl AsStoreMut, memory: VMMemory) -> Self {
        Self(memory_impl::Memory::new_from_existing(new_store, memory))
    }

    /// Returns the [`MemoryType`] of the `Memory`.
    ///
    /// # Example
    ///
    /// ```
    /// # use wasmer::{Memory, MemoryType, Pages, Store, Type, Value};
    /// # let mut store = Store::default();
    /// #
    /// let mt = MemoryType::new(1, None, false);
    /// let m = Memory::new(&mut store, mt).unwrap();
    ///
    /// assert_eq!(m.ty(&mut store), mt);
    /// ```
    pub fn ty(&self, store: &impl AsStoreRef) -> MemoryType {
        self.0.ty(store)
    }

    /// Creates a view into the memory that then allows for
    /// read and write
    pub fn view<'a>(&self, store: &'a (impl AsStoreRef + ?Sized)) -> MemoryView<'a> {
        MemoryView::new(self, store)
    }

    /// Grow memory by the specified amount of WebAssembly [`Pages`] and return
    /// the previous memory size.
    ///
    /// # Example
    ///
    /// ```
    /// # use wasmer::{Memory, MemoryType, Pages, Store, Type, Value, WASM_MAX_PAGES};
    /// # let mut store = Store::default();
    /// #
    /// let m = Memory::new(&mut store, MemoryType::new(1, Some(3), false)).unwrap();
    /// let p = m.grow(&mut store, 2).unwrap();
    ///
    /// assert_eq!(p, Pages(1));
    /// assert_eq!(m.view(&mut store).size(), Pages(3));
    /// ```
    ///
    /// # Errors
    ///
    /// Returns an error if memory can't be grown by the specified amount
    /// of pages.
    ///
    /// ```should_panic
    /// # use wasmer::{Memory, MemoryType, Pages, Store, Type, Value, WASM_MAX_PAGES};
    /// # use wasmer::FunctionEnv;
    /// # let mut store = Store::default();
    /// # let env = FunctionEnv::new(&mut store, ());
    /// #
    /// let m = Memory::new(&mut store, MemoryType::new(1, Some(1), false)).unwrap();
    ///
    /// // This results in an error: `MemoryError::CouldNotGrow`.
    /// let s = m.grow(&mut store, 1).unwrap();
    /// ```
    pub fn grow<IntoPages>(
        &self,
        store: &mut impl AsStoreMut,
        delta: IntoPages,
    ) -> Result<Pages, MemoryError>
    where
        IntoPages: Into<Pages>,
    {
        self.0.grow(store, delta)
    }

    pub(crate) fn from_vm_extern(store: &mut impl AsStoreMut, vm_extern: VMExternMemory) -> Self {
        Self(memory_impl::Memory::from_vm_extern(store, vm_extern))
    }

    /// Checks whether this `Memory` can be used with the given context.
    pub fn is_from_store(&self, store: &impl AsStoreRef) -> bool {
        self.0.is_from_store(store)
    }

    /// Attempts to clone this memory (if its clonable)
    pub fn try_clone(&self, store: &impl AsStoreRef) -> Option<VMMemory> {
        self.0.try_clone(store)
    }

    /// Attempts to clone this memory (if its clonable) in a new store
    /// (cloned memory will be shared between those that clone it)
    pub fn share_in_store(
        &self,
        store: &impl AsStoreRef,
        new_store: &mut impl AsStoreMut,
    ) -> Result<Self, MemoryError> {
        if !self.ty(store).shared {
            // We should only be able to duplicate in a new store if the memory is shared
            return Err(MemoryError::InvalidMemory {
                reason: "memory is not a shared memory type".to_string(),
            });
        }
        self.0
            .try_clone(&store)
            .map(|new_memory| Self::new_from_existing(new_store, new_memory))
            .ok_or_else(|| MemoryError::Generic("memory is not clonable".to_string()))
    }

    /// Attempts to duplicate this memory (if its clonable) in a new store
    /// (copied memory)
    pub fn copy_to_store(
        &self,
        store: &impl AsStoreRef,
        new_store: &mut impl AsStoreMut,
    ) -> Result<Self, MemoryError> {
        if !self.ty(store).shared {
            // We should only be able to duplicate in a new store if the memory is shared
            return Err(MemoryError::InvalidMemory {
                reason: "memory is not a shared memory type".to_string(),
            });
        }
<<<<<<< HEAD
        self.0
            .try_clone(&store)
            .and_then(|mut memory| memory.copy().ok())
            .map(|new_memory| Self::new_from_existing(new_store, new_memory.into()))
            .ok_or_else(|| {
                MemoryError::Generic("memory is not clonable or could not be copied".to_string())
            })
=======
        self.0.duplicate_in_store(store, new_store).map(Self)
>>>>>>> 47bae1ba
    }

    /// To `VMExtern`.
    pub(crate) fn to_vm_extern(&self) -> VMExtern {
        self.0.to_vm_extern()
    }
}

impl std::cmp::Eq for Memory {}

impl<'a> Exportable<'a> for Memory {
    fn get_self_from_extern(_extern: &'a Extern) -> Result<&'a Self, ExportError> {
        match _extern {
            Extern::Memory(memory) => Ok(memory),
            _ => Err(ExportError::IncompatibleType),
        }
    }
}

/// Underlying buffer for a memory.
#[derive(Debug, Copy, Clone)]
pub(crate) struct MemoryBuffer<'a>(pub(crate) memory_impl::MemoryBuffer<'a>);

impl<'a> MemoryBuffer<'a> {
    #[allow(unused)]
    pub(crate) fn read(&self, offset: u64, buf: &mut [u8]) -> Result<(), MemoryAccessError> {
        self.0.read(offset, buf)
    }

    #[allow(unused)]
    pub(crate) fn read_uninit<'b>(
        &self,
        offset: u64,
        buf: &'b mut [MaybeUninit<u8>],
    ) -> Result<&'b mut [u8], MemoryAccessError> {
        self.0.read_uninit(offset, buf)
    }

    #[allow(unused)]
    pub(crate) fn write(&self, offset: u64, data: &[u8]) -> Result<(), MemoryAccessError> {
        self.0.write(offset, data)
    }
}<|MERGE_RESOLUTION|>--- conflicted
+++ resolved
@@ -167,7 +167,6 @@
                 reason: "memory is not a shared memory type".to_string(),
             });
         }
-<<<<<<< HEAD
         self.0
             .try_clone(&store)
             .and_then(|mut memory| memory.copy().ok())
@@ -175,9 +174,6 @@
             .ok_or_else(|| {
                 MemoryError::Generic("memory is not clonable or could not be copied".to_string())
             })
-=======
-        self.0.duplicate_in_store(store, new_store).map(Self)
->>>>>>> 47bae1ba
     }
 
     /// To `VMExtern`.
