--- conflicted
+++ resolved
@@ -19,6 +19,10 @@
 #    which provides compilers, engines, a full VM etc.
 # - `wamr`, where `wasmer` will be compiled to a native executable
 #    which provides an interpreter using WAMR as a backend.
+# - `wasmi`, where `wasmer` will be compiled to a native executable
+#    which provides an interpreter using `wasmi` as a backend.
+# - `v8`, where `wasmer` will be compiled to a native executable
+#    using `v8` as a backend.
 # - `js`, where `wasmer` will be compiled to WebAssembly to run in a
 #   JavaScript host.
 #####
@@ -37,15 +41,12 @@
 wat = { version = "=1.216.0", optional = true }
 rustc-demangle = "0.1"
 shared-buffer = { workspace = true }
-<<<<<<< HEAD
 wasmi_c_api = { version = "0.38.0", package = "wasmi_c_api_impl", optional = true }
-seq-macro = {version = "0.3.5", optional = true}
-=======
+seq-macro = { version = "0.3.5", optional = true }
 loupe = { version = "0.1.3", optional = true, features = [
 	"indexmap",
 	"enable-indexmap",
 ] }
->>>>>>> 8fccddd0
 
 # Dependencies and Development Dependencies for `sys`.
 [target.'cfg(not(target_arch = "wasm32"))'.dependencies]
@@ -78,11 +79,7 @@
 # Dependencies and Develoment Dependencies for `js`.
 [target.'cfg(target_arch = "wasm32")'.dependencies]
 # - Mandatory dependencies for `js`.
-<<<<<<< HEAD
-wasmer-types = { path = "../types", version = "=4.3.7", default-features = false, features = [
-=======
 wasmer-types = { path = "../types", version = "=4.4.0", default-features = false, features = [
->>>>>>> 8fccddd0
 	"std",
 ] }
 wasm-bindgen = "0.2.74"
