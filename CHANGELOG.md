# Changelog

## **[Unreleased]**

<<<<<<< HEAD
- [#1217](https://github.com/wasmerio/wasmer/pull/1217) Polymorphic host functions based on dynamic trampoline generation.
=======
- [#1252](https://github.com/wasmerio/wasmer/pull/1252) Allow `/` in wasi `--mapdir` wasm path.
>>>>>>> 115a6573
- [#1212](https://github.com/wasmerio/wasmer/pull/1212) Add support for GDB JIT debugging:
  - Add `--generate-debug-info` and `-g` flags to `wasmer run` to generate debug information during compilation. The debug info is passed via the GDB JIT interface to a debugger to allow source-level debugging of Wasm files. Currently only available on clif-backend.
  - Break public middleware APIs: there is now a `source_loc` parameter that should be passed through if applicable.
  - Break compiler trait methods such as `feed_local`, `feed_event` as well as `ModuleCodeGenerator::finalize`.

## 0.14.1 - 2020-02-24

- [#1245](https://github.com/wasmerio/wasmer/pull/1245) Use Ubuntu 16.04 in CI so that we use an earlier version of GLIBC.
- [#1234](https://github.com/wasmerio/wasmer/pull/1234) Check for unused excluded spectest failures.
- [#1232](https://github.com/wasmerio/wasmer/pull/1232) `wasmer-interface-types` has a WAT decoder.

## 0.14.0 - 2020-02-20

- [#1233](https://github.com/wasmerio/wasmer/pull/1233) Improved Wasmer C API release artifacts.
- [#1216](https://github.com/wasmerio/wasmer/pull/1216) `wasmer-interface-types` receives a binary encoder.
- [#1228](https://github.com/wasmerio/wasmer/pull/1228) Singlepass cleanup: Resolve several FIXMEs and remove protect_unix.
- [#1218](https://github.com/wasmerio/wasmer/pull/1218) Enable Cranelift verifier in debug mode. Fix bug with table indices being the wrong type.
- [#787](https://github.com/wasmerio/wasmer/pull/787) New crate `wasmer-interface-types` to implement WebAssembly Interface Types.
- [#1213](https://github.com/wasmerio/wasmer/pull/1213) Fixed WASI `fdstat` to detect `isatty` properly.
- [#1192](https://github.com/wasmerio/wasmer/pull/1192) Use `ExceptionCode` for error representation.
- [#1191](https://github.com/wasmerio/wasmer/pull/1191) Fix singlepass miscompilation on `Operator::CallIndirect`.
- [#1180](https://github.com/wasmerio/wasmer/pull/1180) Fix compilation for target `x86_64-unknown-linux-musl`.
- [#1170](https://github.com/wasmerio/wasmer/pull/1170) Improve the WasiFs builder API with convenience methods for overriding stdin, stdout, and stderr as well as a new sub-builder for controlling the permissions and properties of preopened directories.  Also breaks that implementations of `WasiFile` must be `Send` -- please file an issue if this change causes you any issues.
- [#1161](https://github.com/wasmerio/wasmer/pull/1161) Require imported functions to be `Send`. This is a breaking change that fixes a soundness issue in the API.
- [#1140](https://github.com/wasmerio/wasmer/pull/1140) Use [`blake3`](https://github.com/BLAKE3-team/BLAKE3) as default hashing algorithm for caching.
- [#1129](https://github.com/wasmerio/wasmer/pull/1129) Standard exception types for singlepass backend.

## 0.13.1 - 2020-01-16
- Fix bug in wapm related to the `package.wasmer_extra_flags` entry in the manifest

## 0.13.0 - 2020-01-15

Special thanks to [@repi](https://github.com/repi) and [@srenatus](https://github.com/srenatus) for their contributions!

- [#1153](https://github.com/wasmerio/wasmer/pull/1153) Added Wasmex, an Elixir language integration, to the README
- [#1133](https://github.com/wasmerio/wasmer/pull/1133) New `wasmer_trap` function in the C API, to properly error from within a host function
- [#1147](https://github.com/wasmerio/wasmer/pull/1147) Remove `log` and `trace` macros from `wasmer-runtime-core`, remove `debug` and `trace` features from `wasmer-*` crates, use the `log` crate for logging and use `fern` in the Wasmer CLI binary to output log messages.  Colorized output will be enabled automatically if printing to a terminal, to force colorization on or off, set the `WASMER_COLOR` environment variable to `true` or `false`.
- [#1128](https://github.com/wasmerio/wasmer/pull/1128) Fix a crash when a host function is missing and the `allow_missing_functions` flag is enabled
- [#1099](https://github.com/wasmerio/wasmer/pull/1099) Remove `backend::Backend` from `wasmer_runtime_core`
- [#1097](https://github.com/wasmerio/wasmer/pull/1097) Move inline breakpoint outside of runtime backend
- [#1095](https://github.com/wasmerio/wasmer/pull/1095) Update to cranelift 0.52.
- [#1092](https://github.com/wasmerio/wasmer/pull/1092) Add `get_utf8_string_with_nul` to `WasmPtr` to read nul-terminated strings from memory.
- [#1071](https://github.com/wasmerio/wasmer/pull/1071) Add support for non-trapping float-to-int conversions, enabled by default.

## 0.12.0 - 2019-12-18

Special thanks to [@ethanfrey](https://github.com/ethanfrey), [@AdamSLevy](https://github.com/AdamSLevy), [@Jasper-Bekkers](https://github.com/Jasper-Bekkers), [@srenatus](https://github.com/srenatus) for their contributions!

- [#1078](https://github.com/wasmerio/wasmer/pull/1078) Increase the maximum number of parameters `Func` can take
- [#1062](https://github.com/wasmerio/wasmer/pull/1062) Expose some opt-in Emscripten functions to the C API
- [#1032](https://github.com/wasmerio/wasmer/pull/1032) Change the signature of the Emscripten `abort` function to work with Emscripten 1.38.30
- [#1060](https://github.com/wasmerio/wasmer/pull/1060) Test the capi with all the backends
- [#1069](https://github.com/wasmerio/wasmer/pull/1069) Add function `get_memory_and_data` to `Ctx` to help prevent undefined behavior and mutable aliasing. It allows accessing memory while borrowing data mutably for the `Ctx` lifetime. This new function is now being used in `wasmer-wasi`.
- [#1058](https://github.com/wasmerio/wasmer/pull/1058) Fix minor panic issue when `wasmer::compile_with` called with llvm backend.
- [#858](https://github.com/wasmerio/wasmer/pull/858) Minor panic fix when wasmer binary with `loader` option run a module without exported `_start` function.
- [#1056](https://github.com/wasmerio/wasmer/pull/1056) Improved `--invoke` args parsing (supporting `i32`, `i64`, `f32` and `f32`) in Wasmer CLI
- [#1054](https://github.com/wasmerio/wasmer/pull/1054) Improve `--invoke` output in Wasmer CLI
- [#1053](https://github.com/wasmerio/wasmer/pull/1053) For RuntimeError and breakpoints, use Box<Any + Send> instead of Box<Any>.
- [#1052](https://github.com/wasmerio/wasmer/pull/1052) Fix minor panic and improve Error handling in singlepass backend.
- [#1050](https://github.com/wasmerio/wasmer/pull/1050) Attach C & C++ headers to releases.
- [#1033](https://github.com/wasmerio/wasmer/pull/1033) Set cranelift backend as default compiler backend again, require at least one backend to be enabled for Wasmer CLI
- [#1044](https://github.com/wasmerio/wasmer/pull/1044) Enable AArch64 support in the LLVM backend.
- [#1030](https://github.com/wasmerio/wasmer/pull/1030) Ability to generate `ImportObject` for a specific version WASI version with the C API.
- [#1028](https://github.com/wasmerio/wasmer/pull/1028) Introduce strict/non-strict modes for `get_wasi_version`
- [#1029](https://github.com/wasmerio/wasmer/pull/1029) Add the “floating” `WasiVersion::Latest` version.
- [#1006](https://github.com/wasmerio/wasmer/pull/1006) Fix minor panic issue when `wasmer::compile_with` called with llvm backend
- [#1009](https://github.com/wasmerio/wasmer/pull/1009) Enable LLVM verifier for all tests, add new llvm-backend-tests crate.
- [#1022](https://github.com/wasmerio/wasmer/pull/1022) Add caching support for Singlepass backend.
- [#1004](https://github.com/wasmerio/wasmer/pull/1004) Add the Auto backend to enable to adapt backend usage depending on wasm file executed.
- [#1068](https://github.com/wasmerio/wasmer/pull/1068) Various cleanups for the singlepass backend on AArch64.

## 0.11.0 - 2019-11-22

- [#713](https://github.com/wasmerio/wasmer/pull/713) Add AArch64 support for singlepass.
- [#995](https://github.com/wasmerio/wasmer/pull/995) Detect when a global is read without being initialized (emit a proper error instead of panicking)
- [#996](https://github.com/wasmerio/wasmer/pull/997) Refactored spectests, emtests and wasitests to use default compiler logic
- [#992](https://github.com/wasmerio/wasmer/pull/992) Updates WAPM version to 0.4.1, fix arguments issue introduced in #990
- [#990](https://github.com/wasmerio/wasmer/pull/990) Default wasmer CLI to `run`.  Wasmer will now attempt to parse unrecognized command line options as if they were applied to the run command: `wasmer mywasm.wasm --dir=.` now works!
- [#987](https://github.com/wasmerio/wasmer/pull/987) Fix `runtime-c-api` header files when compiled by gnuc.
- [#957](https://github.com/wasmerio/wasmer/pull/957) Change the meaning of `wasmer_wasi::is_wasi_module` to detect any type of WASI module, add support for new wasi snapshot_preview1
- [#934](https://github.com/wasmerio/wasmer/pull/934) Simplify float expressions in the LLVM backend.

## 0.10.2 - 2019-11-18

- [#968](https://github.com/wasmerio/wasmer/pull/968) Added `--invoke` option to the command
- [#964](https://github.com/wasmerio/wasmer/pull/964) Enable cross-compilation for specific target
- [#971](https://github.com/wasmerio/wasmer/pull/971) In LLVM backend, use unaligned loads and stores for non-atomic accesses to wasmer memory.
- [#960](https://github.com/wasmerio/wasmer/pull/960) Fix `runtime-c-api` header files when compiled by clang.
- [#925](https://github.com/wasmerio/wasmer/pull/925) Host functions can be closures with a captured environment.
- [#917](https://github.com/wasmerio/wasmer/pull/917) Host functions (aka imported functions) may not have `&mut vm::Ctx` as first argument, i.e. the presence of the `&mut vm::Ctx` argument is optional.
- [#915](https://github.com/wasmerio/wasmer/pull/915) All backends share the same definition of `Trampoline` (defined in `wasmer-runtime-core`).

## 0.10.1 - 2019-11-11

- [#952](https://github.com/wasmerio/wasmer/pull/952) Use C preprocessor to properly hide trampoline functions on Windows and non-x86_64 targets.

## 0.10.0 - 2019-11-11

Special thanks to [@newpavlov](https://github.com/newpavlov) and [@Maxgy](https://github.com/Maxgy) for their contributions!

- [#942](https://github.com/wasmerio/wasmer/pull/942) Deny missing docs in runtime core and add missing docs
- [#939](https://github.com/wasmerio/wasmer/pull/939) Fix bug causing attempts to append to files with WASI to delete the contents of the file
- [#940](https://github.com/wasmerio/wasmer/pull/940) Update supported Rust version to 1.38+
- [#923](https://github.com/wasmerio/wasmer/pull/923) Fix memory leak in the C API caused by an incorrect cast in `wasmer_trampoline_buffer_destroy`
- [#921](https://github.com/wasmerio/wasmer/pull/921) In LLVM backend, annotate all memory accesses with TBAA metadata.
- [#883](https://github.com/wasmerio/wasmer/pull/883) Allow floating point operations to have arbitrary inputs, even including SNaNs.
- [#856](https://github.com/wasmerio/wasmer/pull/856) Expose methods in the runtime C API to get a WASI import object

## 0.9.0 - 2019-10-23

Special thanks to @alocquet for their contributions!

- [#898](https://github.com/wasmerio/wasmer/pull/898) State tracking is now disabled by default in the LLVM backend. It can be enabled with `--track-state`.
- [#861](https://github.com/wasmerio/wasmer/pull/861) Add descriptions to `unimplemented!` macro in various places
- [#897](https://github.com/wasmerio/wasmer/pull/897) Removes special casing of stdin, stdout, and stderr in WASI.  Closing these files now works.  Removes `stdin`, `stdout`, and `stderr` from `WasiFS`, replaced by the methods `stdout`, `stdout_mut`, and so on.
- [#863](https://github.com/wasmerio/wasmer/pull/863) Fix min and max for cases involving NaN and negative zero when using the LLVM backend.

## 0.8.0 - 2019-10-02

Special thanks to @jdanford for their contributions!

- [#850](https://github.com/wasmerio/wasmer/pull/850) New `WasiStateBuilder` API. small, add misc. breaking changes to existing API (for example, changing the preopen dirs arg on `wasi::generate_import_object` from `Vec<String>` to `Vec<Pathbuf>`)
- [#852](https://github.com/wasmerio/wasmer/pull/852) Make minor grammar/capitalization fixes to README.md
- [#841](https://github.com/wasmerio/wasmer/pull/841) Slightly improve rustdoc documentation and small updates to outdated info in readme files
- [#836](https://github.com/wasmerio/wasmer/pull/836) Update Cranelift fork version to `0.44.0`
- [#839](https://github.com/wasmerio/wasmer/pull/839) Change supported version to stable Rust 1.37+
- [#834](https://github.com/wasmerio/wasmer/pull/834) Fix panic when unwraping `wasmer` arguments
- [#835](https://github.com/wasmerio/wasmer/pull/835) Add parallel execution example (independent instances created from the same `ImportObject` and `Module` run with rayon)
- [#834](https://github.com/wasmerio/wasmer/pull/834) Fix panic when parsing numerical arguments for no-ABI targets run with the wasmer binary
- [#833](https://github.com/wasmerio/wasmer/pull/833) Add doc example of using ImportObject's new `maybe_with_namespace` method
- [#832](https://github.com/wasmerio/wasmer/pull/832) Delete unused runtime ABI
- [#809](https://github.com/wasmerio/wasmer/pull/809) Fix bugs leading to panics in `LocalBacking`.
- [#831](https://github.com/wasmerio/wasmer/pull/831) Add support for atomic operations, excluding wait and notify, to singlepass.
- [#822](https://github.com/wasmerio/wasmer/pull/822) Update Cranelift fork version to `0.43.1`
- [#829](https://github.com/wasmerio/wasmer/pull/829) Fix deps on `make bench-*` commands; benchmarks don't compile other backends now
- [#807](https://github.com/wasmerio/wasmer/pull/807) Implement Send for `Instance`, breaking change on `ImportObject`, remove method `get_namespace` replaced with `with_namespace` and `maybe_with_namespace`
- [#817](https://github.com/wasmerio/wasmer/pull/817) Add document for tracking features across backends and language integrations, [docs/feature_matrix.md]
- [#823](https://github.com/wasmerio/wasmer/issues/823) Improved Emscripten / WASI integration
- [#821](https://github.com/wasmerio/wasmer/issues/821) Remove patch version on most deps Cargo manifests.  This gives Wasmer library users more control over which versions of the deps they use.
- [#820](https://github.com/wasmerio/wasmer/issues/820) Remove null-pointer checks in `WasmPtr` from runtime-core, re-add them in Emscripten
- [#803](https://github.com/wasmerio/wasmer/issues/803) Add method to `Ctx` to invoke functions by their `TableIndex`
- [#790](https://github.com/wasmerio/wasmer/pull/790) Fix flaky test failure with LLVM, switch to large code model.
- [#788](https://github.com/wasmerio/wasmer/pull/788) Use union merge on the changelog file.
- [#785](https://github.com/wasmerio/wasmer/pull/785) Include Apache license file for spectests.
- [#786](https://github.com/wasmerio/wasmer/pull/786) In the LLVM backend, lower atomic wasm operations to atomic machine instructions.
- [#784](https://github.com/wasmerio/wasmer/pull/784) Fix help string for wasmer run.

## 0.7.0 - 2019-09-12

Special thanks to @YaronWittenstein @penberg for their contributions.

- [#776](https://github.com/wasmerio/wasmer/issues/776) Allow WASI preopened fds to be closed
- [#774](https://github.com/wasmerio/wasmer/issues/774) Add more methods to the `WasiFile` trait
- [#772](https://github.com/wasmerio/wasmer/issues/772) [#770](https://github.com/wasmerio/wasmer/issues/770) Handle more internal failures by passing back errors
- [#756](https://github.com/wasmerio/wasmer/issues/756) Allow NULL parameter and 0 arity in `wasmer_export_func_call` C API
- [#747](https://github.com/wasmerio/wasmer/issues/747) Return error instead of panicking on traps when using the Wasmer binary
- [#741](https://github.com/wasmerio/wasmer/issues/741) Add validate Wasm fuzz target
- [#733](https://github.com/wasmerio/wasmer/issues/733) Remove dependency on compiler backends for `middleware-common`
- [#732](https://github.com/wasmerio/wasmer/issues/732) [#731](https://github.com/wasmerio/wasmer/issues/731) WASI bug fixes and improvements
- [#726](https://github.com/wasmerio/wasmer/issues/726) Add serialization and deserialization for Wasi State
- [#716](https://github.com/wasmerio/wasmer/issues/716) Improve portability of install script
- [#714](https://github.com/wasmerio/wasmer/issues/714) Add Code of Conduct
- [#708](https://github.com/wasmerio/wasmer/issues/708) Remove unconditional dependency on Cranelift in the C API
- [#703](https://github.com/wasmerio/wasmer/issues/703) Fix compilation on AArch64 Linux
- [#702](https://github.com/wasmerio/wasmer/issues/702) Add SharedMemory to Wasmer. Add `--enable-threads` flag, add partial implementation of atomics to LLVM backend.
- [#698](https://github.com/wasmerio/wasmer/issues/698) [#690](https://github.com/wasmerio/wasmer/issues/690) [#687](https://github.com/wasmerio/wasmer/issues/690) Fix panics in Emscripten
- [#689](https://github.com/wasmerio/wasmer/issues/689) Replace `wasmer_runtime_code::memory::Atomic` with `std::sync::atomic` atomics, changing its interface
- [#680](https://github.com/wasmerio/wasmer/issues/680) [#673](https://github.com/wasmerio/wasmer/issues/673) [#669](https://github.com/wasmerio/wasmer/issues/669) [#660](https://github.com/wasmerio/wasmer/issues/660) [#659](https://github.com/wasmerio/wasmer/issues/659) Misc. runtime and singlepass fixes
- [#677](https://github.com/wasmerio/wasmer/issues/677) [#675](https://github.com/wasmerio/wasmer/issues/675) [#674](https://github.com/wasmerio/wasmer/issues/674) LLVM backend fixes and improvements
- [#671](https://github.com/wasmerio/wasmer/issues/671) Implement fs polling in `wasi::poll_oneoff` for Unix-like platforms
- [#656](https://github.com/wasmerio/wasmer/issues/656) Move CI to Azure Pipelines
- [#650](https://github.com/wasmerio/wasmer/issues/650) Implement `wasi::path_rename`, improve WASI FS public api, and allow open files to exist even when the underlying file is deleted
- [#643](https://github.com/wasmerio/wasmer/issues/643) Implement `wasi::path_symlink` and improve WASI FS public api IO error reporting
- [#608](https://github.com/wasmerio/wasmer/issues/608) Implement wasi syscalls `fd_allocate`, `fd_sync`, `fd_pread`, `path_link`, `path_filestat_set_times`; update WASI fs API in a WIP way; reduce coupling of WASI code to host filesystem; make debug messages from WASI more readable; improve rights-checking when calling syscalls; implement reference counting on inodes; misc bug fixes and improvements
- [#616](https://github.com/wasmerio/wasmer/issues/616) Create the import object separately from instance instantiation in `runtime-c-api`
- [#620](https://github.com/wasmerio/wasmer/issues/620) Replace one `throw()` with `noexcept` in llvm backend
- [#618](https://github.com/wasmerio/wasmer/issues/618) Implement `InternalEvent::Breakpoint` in the llvm backend to allow metering in llvm
- [#615](https://github.com/wasmerio/wasmer/issues/615) Eliminate `FunctionEnvironment` construction in `feed_event()` speeding up to 70% of compilation in clif
- [#609](https://github.com/wasmerio/wasmer/issues/609) Update dependencies
- [#602](https://github.com/wasmerio/wasmer/issues/602) C api extract instance context from instance
- [#590](https://github.com/wasmerio/wasmer/issues/590) Error visibility changes in wasmer-c-api
- [#589](https://github.com/wasmerio/wasmer/issues/589) Make `wasmer_byte_array` fields `public` in wasmer-c-api

## 0.6.0 - 2019-07-31
- [#603](https://github.com/wasmerio/wasmer/pull/603) Update Wapm-cli, bump version numbers
- [#595](https://github.com/wasmerio/wasmer/pull/595) Add unstable public API for interfacing with the WASI file system in plugin-like usecases
- [#598](https://github.com/wasmerio/wasmer/pull/598) LLVM Backend is now supported in Windows
- [#599](https://github.com/wasmerio/wasmer/pull/599) Fix llvm backend failures in fat spec tests and simd_binaryen spec test.
- [#579](https://github.com/wasmerio/wasmer/pull/579) Fix bug in caching with LLVM and Singlepass backends.
  Add `default-backend-singlepass`, `default-backend-llvm`, and `default-backend-cranelift` features to `wasmer-runtime`
  to control the `default_compiler()` function (this is a breaking change).  Add `compiler_for_backend` function in `wasmer-runtime`
- [#561](https://github.com/wasmerio/wasmer/pull/561) Call the `data_finalizer` field on the `Ctx`
- [#576](https://github.com/wasmerio/wasmer/pull/576) fix `Drop` of uninit `Ctx`
- [#542](https://github.com/wasmerio/wasmer/pull/542) Add SIMD support to Wasmer (LLVM backend only)
  - Updates LLVM to version 8.0

## 0.5.7 - 2019-07-23
- [#575](https://github.com/wasmerio/wasmer/pull/575) Prepare for release; update wapm to 0.3.6
- [#555](https://github.com/wasmerio/wasmer/pull/555) WASI filesystem rewrite.  Major improvements
  - adds virtual root showing all preopened directories
  - improved sandboxing and code-reuse
  - symlinks work in a lot more situations
  - many misc. improvements to most syscalls touching the filesystem

## 0.5.6 - 2019-07-16
- [#565](https://github.com/wasmerio/wasmer/pull/565) Update wapm and bump version to 0.5.6
- [#563](https://github.com/wasmerio/wasmer/pull/563) Improve wasi testing infrastructure
  - fixes arg parsing from comments & fixes the mapdir test to have the native code doing the same thing as the WASI code
  - makes wasitests-generate output stdout/stderr by default & adds function to print stdout and stderr for a command if it fails
  - compiles wasm with size optimizations & strips generated wasm with wasm-strip
- [#554](https://github.com/wasmerio/wasmer/pull/554) Finish implementation of `wasi::fd_seek`, fix bug in filestat
- [#550](https://github.com/wasmerio/wasmer/pull/550) Fix singlepass compilation error with `imul` instruction


## 0.5.5 - 2019-07-10
- [#541](https://github.com/wasmerio/wasmer/pull/541) Fix dependency graph by making separate test crates; ABI implementations should not depend on compilers. Add Cranelift fork as git submodule of clif-backend
- [#537](https://github.com/wasmerio/wasmer/pull/537) Add hidden flag (`--cache-key`) to use prehashed key into the compiled wasm cache and change compiler backend-specific caching to use directories
- [#536](https://github.com/wasmerio/wasmer/pull/536) ~Update cache to use compiler backend name in cache key~

## 0.5.4 - 2019-07-06
- [#529](https://github.com/wasmerio/wasmer/pull/529) Updates the Wasm Interface library, which is used by wapm, with bug fixes and error message improvements

## 0.5.3 - 2019-07-03
- [#523](https://github.com/wasmerio/wasmer/pull/523) Update wapm version to fix bug related to signed packages in the global namespace and locally-stored public keys

## 0.5.2 - 2019-07-02
- [#516](https://github.com/wasmerio/wasmer/pull/516) Add workaround for singlepass miscompilation on GetLocal
- [#521](https://github.com/wasmerio/wasmer/pull/521) Update Wapm-cli, bump version numbers
- [#518](https://github.com/wasmerio/wasmer/pull/518) Update Cranelift and WasmParser
- [#514](https://github.com/wasmerio/wasmer/pull/514) [#519](https://github.com/wasmerio/wasmer/pull/519) Improved Emscripten network related calls, added a null check to `WasmPtr`
- [#515](https://github.com/wasmerio/wasmer/pull/515) Improved Emscripten dyncalls
- [#513](https://github.com/wasmerio/wasmer/pull/513) Fix emscripten lseek implementation.
- [#510](https://github.com/wasmerio/wasmer/pull/510) Simplify construction of floating point constants in LLVM backend. Fix LLVM assertion failure due to definition of %ctx.

## 0.5.1 - 2019-06-24
- [#508](https://github.com/wasmerio/wasmer/pull/508) Update wapm version, includes bug fixes

## 0.5.0 - 2019-06-17

- [#471](https://github.com/wasmerio/wasmer/pull/471) Added missing functions to run Python. Improved Emscripten bindings
- [#494](https://github.com/wasmerio/wasmer/pull/494) Remove deprecated type aliases from libc in the runtime C API
- [#493](https://github.com/wasmerio/wasmer/pull/493) `wasmer_module_instantiate` has better error messages in the runtime C API
- [#474](https://github.com/wasmerio/wasmer/pull/474) Set the install name of the dylib to `@rpath`
- [#490](https://github.com/wasmerio/wasmer/pull/490) Add MiddlewareChain and StreamingCompiler to runtime
- [#487](https://github.com/wasmerio/wasmer/pull/487) Fix stack offset check in singlepass backend
- [#450](https://github.com/wasmerio/wasmer/pull/450) Added Metering
- [#481](https://github.com/wasmerio/wasmer/pull/481) Added context trampoline into runtime
- [#484](https://github.com/wasmerio/wasmer/pull/484) Fix bugs in emscripten socket syscalls
- [#476](https://github.com/wasmerio/wasmer/pull/476) Fix bug with wasi::environ_get, fix off by one error in wasi::environ_sizes_get
- [#470](https://github.com/wasmerio/wasmer/pull/470) Add mapdir support to Emscripten, implement getdents for Unix
- [#467](https://github.com/wasmerio/wasmer/pull/467) `wasmer_instantiate` returns better error messages in the runtime C API
- [#463](https://github.com/wasmerio/wasmer/pull/463) Fix bug in WASI path_open allowing one level above preopened dir to be accessed
- [#461](https://github.com/wasmerio/wasmer/pull/461) Prevent passing negative lengths in various places in the runtime C API
- [#459](https://github.com/wasmerio/wasmer/pull/459) Add monotonic and real time clocks for wasi on windows
- [#447](https://github.com/wasmerio/wasmer/pull/447) Add trace macro (`--features trace`) for more verbose debug statements
- [#451](https://github.com/wasmerio/wasmer/pull/451) Add `--mapdir=src:dest` flag to rename host directories in the guest context
- [#457](https://github.com/wasmerio/wasmer/pull/457) Implement file metadata for WASI, fix bugs in WASI clock code for Unix platforms

## 0.4.2 - 2019-05-16

- [#416](https://github.com/wasmerio/wasmer/pull/416) Remote code loading framework
- [#449](https://github.com/wasmerio/wasmer/pull/449) Fix bugs: opening host files in filestat and opening with write permissions unconditionally in path_open
- [#442](https://github.com/wasmerio/wasmer/pull/442) Misc. WASI FS fixes and implement readdir
- [#440](https://github.com/wasmerio/wasmer/pull/440) Fix type mismatch between `wasmer_instance_call` and `wasmer_export_func_*_arity` functions in the runtime C API.
- [#269](https://github.com/wasmerio/wasmer/pull/269) Add better runtime docs
- [#432](https://github.com/wasmerio/wasmer/pull/432) Fix returned value of `wasmer_last_error_message` in the runtime C API
- [#429](https://github.com/wasmerio/wasmer/pull/429) Get wasi::path_filestat_get working for some programs; misc. minor WASI FS improvements
- [#413](https://github.com/wasmerio/wasmer/pull/413) Update LLVM backend to use new parser codegen traits

## 0.4.1 - 2019-05-06

- [#426](https://github.com/wasmerio/wasmer/pull/426) Update wapm-cli submodule, bump version to 0.4.1
- [#422](https://github.com/wasmerio/wasmer/pull/422) Improved Emscripten functions to run optipng and pngquant compiled to wasm
- [#409](https://github.com/wasmerio/wasmer/pull/409) Improved Emscripten functions to run JavascriptCore compiled to wasm
- [#399](https://github.com/wasmerio/wasmer/pull/399) Add example of using a plugin extended from WASI
- [#397](https://github.com/wasmerio/wasmer/pull/397) Fix WASI fs abstraction to work on Windows
- [#390](https://github.com/wasmerio/wasmer/pull/390) Pin released wapm version and add it as a git submodule
- [#408](https://github.com/wasmerio/wasmer/pull/408) Add images to windows installer and update installer to add wapm bin directory to path

## 0.4.0 - 2019-04-23

- [#383](https://github.com/wasmerio/wasmer/pull/383) Hook up wasi exit code to wasmer cli.
- [#382](https://github.com/wasmerio/wasmer/pull/382) Improve error message on `--backend` flag to only suggest currently enabled backends
- [#381](https://github.com/wasmerio/wasmer/pull/381) Allow retrieving propagated user errors.
- [#379](https://github.com/wasmerio/wasmer/pull/379) Fix small return types from imported functions.
- [#371](https://github.com/wasmerio/wasmer/pull/371) Add more Debug impl for WASI types
- [#368](https://github.com/wasmerio/wasmer/pull/368) Fix issue with write buffering
- [#343](https://github.com/wasmerio/wasmer/pull/343) Implement preopened files for WASI and fix aligment issue when accessing WASI memory
- [#367](https://github.com/wasmerio/wasmer/pull/367) Add caching support to the LLVM backend.
- [#366](https://github.com/wasmerio/wasmer/pull/366) Remove `UserTrapper` trait to fix [#365](https://github.com/wasmerio/wasmer/issues/365).
- [#348](https://github.com/wasmerio/wasmer/pull/348) Refactor internal runtime ↔️ backend abstraction.
- [#355](https://github.com/wasmerio/wasmer/pull/355) Misc changes to `Cargo.toml`s for publishing
- [#352](https://github.com/wasmerio/wasmer/pull/352) Bump version numbers to 0.3.0
- [#351](https://github.com/wasmerio/wasmer/pull/351) Add hidden option to specify wasm program name (can be used to improve error messages)
- [#350](https://github.com/wasmerio/wasmer/pull/350) Enforce that CHANGELOG.md is updated through CI.
- [#349](https://github.com/wasmerio/wasmer/pull/349) Add [CHANGELOG.md](https://github.com/wasmerio/wasmer/blob/master/CHANGELOG.md).

## 0.3.0 - 2019-04-12

- [#276](https://github.com/wasmerio/wasmer/pull/276) [#288](https://github.com/wasmerio/wasmer/pull/288) [#344](https://github.com/wasmerio/wasmer/pull/344) Use new singlepass backend (with the `--backend=singlepass` when running Wasmer)
- [#338](https://github.com/wasmerio/wasmer/pull/338) Actually catch traps/panics/etc when using a typed func.
- [#325](https://github.com/wasmerio/wasmer/pull/325) Fixed func_index in debug mode
- [#323](https://github.com/wasmerio/wasmer/pull/323) Add validate subcommand to validate Wasm files
- [#321](https://github.com/wasmerio/wasmer/pull/321) Upgrade to Cranelift 0.3.0
- [#319](https://github.com/wasmerio/wasmer/pull/319) Add Export and GlobalDescriptor to Runtime API
- [#310](https://github.com/wasmerio/wasmer/pull/310) Cleanup warnings
- [#299](https://github.com/wasmerio/wasmer/pull/299) [#300](https://github.com/wasmerio/wasmer/pull/300) [#301](https://github.com/wasmerio/wasmer/pull/301) [#303](https://github.com/wasmerio/wasmer/pull/303) [#304](https://github.com/wasmerio/wasmer/pull/304) [#305](https://github.com/wasmerio/wasmer/pull/305) [#306](https://github.com/wasmerio/wasmer/pull/306) [#307](https://github.com/wasmerio/wasmer/pull/307) Add support for WASI 🎉
- [#286](https://github.com/wasmerio/wasmer/pull/286) Add extend to imports
- [#278](https://github.com/wasmerio/wasmer/pull/278) Add versioning to cache
- [#250](https://github.com/wasmerio/wasmer/pull/250) Setup bors<|MERGE_RESOLUTION|>--- conflicted
+++ resolved
@@ -2,11 +2,8 @@
 
 ## **[Unreleased]**
 
-<<<<<<< HEAD
 - [#1217](https://github.com/wasmerio/wasmer/pull/1217) Polymorphic host functions based on dynamic trampoline generation.
-=======
 - [#1252](https://github.com/wasmerio/wasmer/pull/1252) Allow `/` in wasi `--mapdir` wasm path.
->>>>>>> 115a6573
 - [#1212](https://github.com/wasmerio/wasmer/pull/1212) Add support for GDB JIT debugging:
   - Add `--generate-debug-info` and `-g` flags to `wasmer run` to generate debug information during compilation. The debug info is passed via the GDB JIT interface to a debugger to allow source-level debugging of Wasm files. Currently only available on clif-backend.
   - Break public middleware APIs: there is now a `source_loc` parameter that should be passed through if applicable.
